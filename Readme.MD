--- conflicted
+++ resolved
@@ -1,19 +1,5 @@
 # PowerShell MCP Servers
 
-<<<<<<< HEAD
-# Table of Contents
-
-1. [PowerShell MCP Servers](#powershell-mcp-servers)
-   - [AI Images](#ai-images)
-     - [Generate-AIImage](#generate-aiimage)
-     - [Generate-AIImageVariation](#generate-aiimagevariation)
-     - [Analyze-AIImage](#analyze-aiimage)
-   - [GeoLocation](#geolocation)
-     - [Get-PublicIPAddress](#get-publicipaddress)
-     - [Find-Geolocation](#find-geolocation)
-2. [Getting Started](#getting-started)
-3. [Requirements](#requirements)
-=======
 ## Table of Contents
 - [AI Images](#ai-images)
   - [Getting Started (AI Images)](#getting-started)
@@ -29,7 +15,6 @@
   - [Getting Started (Hash Type)](#getting-started-3)
   - [Example (Hash Type)](#example-1)
   - [Requirements (Hash Type)](#requirements-3)
->>>>>>> c815d4ee
 
 ## AI Images
 
